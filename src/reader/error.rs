--- conflicted
+++ resolved
@@ -1,27 +1,13 @@
-<<<<<<< HEAD
 use std::borrow::Cow;
 use std::error;
 use std::error::Error as _;
 use std::fmt;
 use std::io;
-=======
-
-use std::io;
-use std::fmt;
->>>>>>> fdc940a3
 use std::str;
 use std::error;
 
-<<<<<<< HEAD
 use crate::common::{Position, TextPosition};
 use crate::util;
-=======
-use util;
-use common::{Position, TextPosition, XmlVersion};
-use reader::lexer::Token;
-use name::OwnedName;
-use namespace::{NS_XMLNS_PREFIX, NS_XML_PREFIX};
->>>>>>> fdc940a3
 
 #[derive(Debug)]
 pub enum ErrorKind {
@@ -146,7 +132,6 @@
 }
 
 impl fmt::Display for Error {
-<<<<<<< HEAD
     fn fmt(&self, f: &mut fmt::Formatter<'_>) -> fmt::Result {
         use self::ErrorKind::{Io, Syntax, UnexpectedEof, Utf8};
 
@@ -157,10 +142,6 @@
             Syntax(msg) => f.write_str(msg),
             UnexpectedEof => f.write_str("Unexpected EOF"),
         }
-=======
-    fn fmt(&self, f: &mut fmt::Formatter) -> fmt::Result {
-        write!(f, "{} {}", self.pos, self.kind)
->>>>>>> fdc940a3
     }
 }
 
@@ -169,7 +150,6 @@
     fn position(&self) -> TextPosition { self.pos }
 }
 
-<<<<<<< HEAD
 impl Error {
     /// Returns a reference to a message which is contained inside this error.
     #[cold]
@@ -200,9 +180,6 @@
 
 impl<'a, P, M> From<(&'a P, M)> for Error where P: Position, M: Into<Cow<'static, str>> {
     #[cold]
-=======
-impl<'a, P, M> From<(&'a P, M)> for Error where P: Position, M: Into<SyntaxError> {
->>>>>>> fdc940a3
     fn from(orig: (&'a P, M)) -> Self {
         Error {
             pos: orig.0.position(),
@@ -234,14 +211,9 @@
 }
 
 impl From<io::Error> for Error {
-<<<<<<< HEAD
     #[cold]
     fn from(e: io::Error) -> Self {
         Error {
-=======
-    fn from(e: io::Error) -> Error {
-        Self {
->>>>>>> fdc940a3
             pos: TextPosition::new(),
             kind: ErrorKind::Io(e)
         }
@@ -251,22 +223,12 @@
 impl Clone for ErrorKind {
     #[cold]
     fn clone(&self) -> Self {
-<<<<<<< HEAD
         use self::ErrorKind::{Io, Syntax, UnexpectedEof, Utf8};
         match self {
             UnexpectedEof => UnexpectedEof,
             Utf8(reason) => Utf8(*reason),
             Io(io_error) => Io(io::Error::new(io_error.kind(), io_error.to_string())),
             Syntax(msg) => Syntax(msg.clone()),
-=======
-        use self::ErrorKind::*;
-        use std::error::Error;
-        match *self {
-            UnexpectedEof => UnexpectedEof,
-            Utf8(ref reason) => Utf8(reason.clone()),
-            Io(ref io_error) => Io(io::Error::new(io_error.kind(), io_error.description())),
-            Syntax(ref msg) => Syntax(msg.clone()),
->>>>>>> fdc940a3
         }
     }
 }
@@ -276,7 +238,6 @@
     fn eq(&self, other: &ErrorKind) -> bool {
         use self::ErrorKind::{Io, Syntax, UnexpectedEof, Utf8};
         match (self, other) {
-<<<<<<< HEAD
             (UnexpectedEof, UnexpectedEof) => true,
             (Utf8(left), Utf8(right)) => left == right,
             (Io(left), Io(right)) =>
@@ -284,19 +245,9 @@
                 left.description() == right.description(),
             (Syntax(left), Syntax(right)) =>
                 left == right,
-=======
-            (&UnexpectedEof, &UnexpectedEof) => true,
-            (&Utf8(ref left), &Utf8(ref right)) => left == right,
-            (&Io(ref left), &Io(ref right)) => left.kind() == right.kind(),
-            (&Syntax(ref left), &Syntax(ref right)) => left == right,
->>>>>>> fdc940a3
 
             (_, _) => false,
         }
     }
 }
-<<<<<<< HEAD
-=======
-
->>>>>>> fdc940a3
 impl Eq for ErrorKind {}