--- conflicted
+++ resolved
@@ -1,13 +1,7 @@
 use crate::common::{is_name_char, is_name_start_char, is_whitespace_char};
 
-<<<<<<< HEAD
 use crate::reader::events::XmlEvent;
 use crate::reader::lexer::Token;
-=======
-use reader::events::XmlEvent;
-use reader::lexer::Token;
-use reader::error::SyntaxError;
->>>>>>> fdc940a3
 
 use super::{DeclarationSubstate, ProcessingInstructionSubstate, PullParser, Result, State, Encountered};
 
@@ -57,14 +51,8 @@
 
                         // Found <?xml-like PI after the beginning of a document,
                         // it is an error - see section 2.6 of XML 1.1 spec
-<<<<<<< HEAD
                         "xml"|"xmL"|"xMl"|"xML"|"Xml"|"XmL"|"XMl"|"XML" =>
                             Some(self_error!(self; "Invalid processing instruction: <?{}", name)),
-=======
-                        "xml"|"xmL"|"xMl"|"xML"|"Xml"|"XmL"|"XMl"|"XML"
-                            if self.encountered_element || self.parsed_declaration =>
-                            Some(self_error!(self; SyntaxError::InvalidProcessingInstruction(name))),
->>>>>>> fdc940a3
 
                         // All is ok, starting parsing PI data
                         _ => {
@@ -74,11 +62,7 @@
                     }
                 }
 
-<<<<<<< HEAD
                 _ => Some(self_error!(self; "Unexpected token: <?{}{}", self.buf, t)),
-=======
-                _ => Some(self_error!(self; SyntaxError::UnexpectedProcessingInstruction(self.buf.clone(), t)))
->>>>>>> fdc940a3
             },
 
             ProcessingInstructionSubstate::PIInsideData => match t {
